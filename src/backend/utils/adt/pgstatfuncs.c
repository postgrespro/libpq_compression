--- conflicted
+++ resolved
@@ -569,11 +569,7 @@
 Datum
 pg_stat_get_activity(PG_FUNCTION_ARGS)
 {
-<<<<<<< HEAD
-#define PG_STAT_GET_ACTIVITY_COLS	34
-=======
-#define PG_STAT_GET_ACTIVITY_COLS	29
->>>>>>> 27ab1981
+#define PG_STAT_GET_ACTIVITY_COLS	33
 	int			num_backends = pgstat_fetch_stat_numbackends();
 	int			curr_backend;
 	int			pid = PG_ARGISNULL(0) ? -1 : PG_GETARG_INT32(0);
@@ -918,10 +914,10 @@
 				values[27] = BoolGetDatum(false);	/* GSS Encryption not in
 													 * use */
 			}
-			values[30] = beentry->st_rx_raw_bytes;
-			values[31] = beentry->st_tx_raw_bytes;
-			values[32] = beentry->st_rx_compressed_bytes;
-			values[33] = beentry->st_tx_compressed_bytes;
+			values[29] = beentry->st_rx_raw_bytes;
+			values[30] = beentry->st_tx_raw_bytes;
+			values[31] = beentry->st_rx_compressed_bytes;
+			values[32] = beentry->st_tx_compressed_bytes;
 		}
 		else
 		{
@@ -949,14 +945,10 @@
 			nulls[26] = true;
 			nulls[27] = true;
 			nulls[28] = true;
-<<<<<<< HEAD
 			nulls[29] = true;
 			nulls[30] = true;
 			nulls[31] = true;
 			nulls[32] = true;
-			nulls[33] = true;
-=======
->>>>>>> 27ab1981
 		}
 
 		tuplestore_putvalues(tupstore, tupdesc, values, nulls);
